--- conflicted
+++ resolved
@@ -70,11 +70,7 @@
  */
 export interface ExceptionConfig<TSchema extends ZodType = ZodType<unknown>> {
   /** Custom error formatter function to control response structure */
-<<<<<<< HEAD
-  formatter?:  ErrorFormatter<z.infer<TSchema>>;
-=======
-  formatter?: ErrorFormatter<unknown>;
->>>>>>> b40dd878
+  formatter?: ErrorFormatter<z.infer<TSchema>>;
   /** Whether to log errors to console (default: true) */
   logErrors?: boolean;
   /**
